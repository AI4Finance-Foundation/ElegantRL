--- conflicted
+++ resolved
@@ -1,46 +1,173 @@
-import os
 import time
-import torch
-import numpy as np
-
-from elegantrl_helloworld.env import build_env
-from elegantrl_helloworld.agent import ReplayBuffer, ReplayBufferList
-
-
-def train_agent(args):
+
+from elegantrl_helloworld.agent import *
+from elegantrl_helloworld.env import *
+from typing import Tuple
+
+
+class Arguments:
+    """
+    Configuration map. Detailed explanation please refer to https://elegantrl.readthedocs.io/en/latest/api/config.html.
+
+    :param agent[object]: the agent object in ElegantRL.
+    :param env: an existed environment. (please pass None for now)
+    :param env_func: the function for creating an env.
+    :param env_args: the args for the env. Please take look at the demo.
+    """
+
+    def __init__(self, agent, env=None, env_func=None, env_args=None):
+        self.env = env  # the environment for training
+        self.env_func = env_func  # env = env_func(*env_args)
+        self.env_args = env_args  # env = env_func(*env_args)
+
+        self.env_num = self.update_attr(
+            "env_num"
+        )  # env_num = 1. In vector env, env_num > 1.
+        self.max_step = self.update_attr(
+            "max_step"
+        )  # the env name. Be used to set 'cwd'.
+        self.env_name = self.update_attr("env_name")  # the max step of an episode
+        self.state_dim = self.update_attr(
+            "state_dim"
+        )  # vector dimension (feature number) of state
+        self.action_dim = self.update_attr(
+            "action_dim"
+        )  # vector dimension (feature number) of action
+        self.if_discrete = self.update_attr(
+            "if_discrete"
+        )  # discrete or continuous action space
+        self.target_return = self.update_attr(
+            "target_return"
+        )  # target average episode return
+
+        self.agent = agent  # DRL algorithm
+        self.if_off_policy = (
+            self.get_if_off_policy()
+        )  # agent is on-policy or off-policy
+        self.if_act_target = False  # use actor target network for stable training
+        self.if_cri_target = True  # use critic target network for stable training
+        self.if_use_old_traj = (
+            False  # splice old and new data to get a complete trajectory in vector env
+        )
+        if self.if_off_policy:  # off-policy
+            self.net_dim = 2**8  # the network width
+            self.max_memo = 2**21  # capacity of replay buffer
+            self.batch_size = (
+                self.net_dim
+            )  # num of transitions sampled from replay buffer.
+            self.target_step = (
+                2**10
+            )  # repeatedly update network to keep critic's loss small
+            self.repeat_times = 2**0  # collect target_step, then update network
+            self.if_per_or_gae = (
+                False  # use PER (Prioritized Experience Replay) for sparse reward
+            )
+        else:  # on-policy
+            self.net_dim = 2**9  # the network width
+            self.max_memo = 2**12  # capacity of replay buffer
+            self.batch_size = (
+                self.net_dim * 2
+            )  # num of transitions sampled from replay buffer.
+            self.target_step = (
+                self.max_memo
+            )  # repeatedly update network to keep critic's loss small
+            self.repeat_times = 2**4  # collect target_step, then update network
+            self.if_per_or_gae = False  # use PER: GAE (Generalized Advantage Estimation) for sparse reward
+
+        self.gamma = 0.99  # discount factor of future rewards
+        self.reward_scale = (
+            2**0
+        )  # an approximate target reward usually be closed to 256
+        self.learning_rate = 2**-15  # 2 ** -14 ~= 3e-5
+        self.soft_update_tau = 2**-8  # 2 ** -8 ~= 5e-3
+
+        self.worker_num = (
+            2  # rollout workers number pre GPU (adjust it to get high GPU usage)
+        )
+        self.thread_num = (
+            8  # cpu_num for pytorch, `torch.set_num_threads(self.num_threads)`
+        )
+        self.random_seed = 0  # initialize random seed in self.init_before_training()
+        self.learner_gpus = 0  # `int` means the ID of single GPU, -1 means CPU
+
+        self.cwd = (
+            None  # current work directory to save model. None means set automatically
+        )
+        self.if_remove = True  # remove the cwd folder? (True, False, None:ask me)
+        self.break_step = +np.inf  # break training if 'total_step > break_step'
+        self.if_allow_break = (
+            True  # allow break training when reach goal (early termination)
+        )
+
+        self.eval_gap = 2**7  # evaluate the agent per eval_gap seconds
+        self.eval_times1 = 2**2  # number of times that get episode return in first
+        self.eval_times2 = 2**4  # number of times that get episode return in second
+
+    def init_before_training(self):
+        """
+        Check parameters before training.
+        """
+        np.random.seed(self.random_seed)
+        torch.manual_seed(self.random_seed)
+        torch.set_num_threads(self.thread_num)
+        torch.set_default_dtype(torch.float32)
+
+        """auto set"""
+        if self.cwd is None:
+            self.cwd = (
+                f"./{self.env_name}_{self.agent.__name__[5:]}_{self.learner_gpus}"
+            )
+
+        """remove history"""
+        if self.if_remove is None:
+            self.if_remove = bool(
+                input(f"| Arguments PRESS 'y' to REMOVE: {self.cwd}? ") == "y"
+            )
+        elif self.if_remove:
+            import shutil
+
+            shutil.rmtree(self.cwd, ignore_errors=True)
+            print(f"| Arguments Remove cwd: {self.cwd}")
+        else:
+            print(f"| Arguments Keep cwd: {self.cwd}")
+        os.makedirs(self.cwd, exist_ok=True)
+
+    def update_attr(self, attr: str):
+        return getattr(self.env, attr) if self.env_args is None else self.env_args[attr]
+
+    def get_if_off_policy(self):
+        name = self.agent.__name__
+        return all((name.find("PPO") == -1, name.find("A2C") == -1))  # if_off_policy
+
+
+def train_and_evaluate(args):
+    """
+    The training and evaluating loop.
+
+    :param args: an object of ``Arguments`` class, which contains all hyper-parameters.
+    """
     args.init_before_training()
     gpu_id = args.learner_gpus
 
-    '''init'''
-    env = build_env(args.env_func, args.env_args)
-
-    agent = args.agent_class(args.net_dim, args.state_dim, args.action_dim, gpu_id=gpu_id, args=args)
-    agent.states = [env.reset(), ]
-
+    """init"""
+    env = build_env(args.env, args.env_func, args.env_args)
+
+    agent = init_agent(args, gpu_id, env)
+    buffer = init_buffer(args, gpu_id)
+    evaluator = init_evaluator(args, gpu_id)
+
+    agent.state = env.reset()
     if args.if_off_policy:
-        buffer = ReplayBuffer(gpu_id=gpu_id,
-                              max_capacity=args.max_capacity,
-                              state_dim=args.state_dim,
-                              action_dim=1 if args.if_discrete else args.action_dim, )
-        trajectory = agent.explore_env(env, args.target_step * args.eval_gap)
+        trajectory = agent.explore_env(env, args.target_step)
         buffer.update_buffer((trajectory,))
-    else:
-        buffer = ReplayBufferList()
-
-    '''start training'''
+
+    """start training"""
     cwd = args.cwd
-    eval_gap = args.eval_gap
     break_step = args.break_step
     target_step = args.target_step
+    if_allow_break = args.if_allow_break
     del args
 
-<<<<<<< HEAD
-    print("\n| `Steps` denotes the number of samples, or the total training step, or the running times of `env.step()`."
-          "\n| `ExpR` denotes average rewards during exploration. The agent gets this rewards with noisy action."
-          "\n| `ObjC` denotes the objective of Critic network. Or call it loss function of critic network."
-          "\n| `ObjA` denotes the objective of Actor network. It is the average Q value of the critic network."
-          "\n")
-=======
     if_train = True
     while if_train:
         with torch.no_grad():
@@ -90,115 +217,174 @@
         agent.states = states
     return agent
 
->>>>>>> 7e0e9c1f
-
-    start_time = time.time()
-    total_step = 0
-    eval_timer = start_time - eval_gap
-    torch.set_grad_enabled(False)
-    while True:
-        trajectory = agent.explore_env(env, target_step)
-        steps, r_exp = buffer.update_buffer((trajectory,))
-
-        with torch.enable_grad():
-            logging_tuple = agent.update_net(buffer)
-
-        total_step += steps
-
-        if eval_timer + eval_gap < time.time():
-            eval_timer = time.time()
-            print(f"| Steps {total_step:8.2e}  ExpR {r_exp:8.2f}  "
-                  f"| ObjC {logging_tuple[0]:8.2f}  ObjA {logging_tuple[1]:8.2f}")
-            save_path = f"{cwd}/actor_{total_step:012.0f}_{time.time() - start_time:08.0f}_{r_exp:08.2f}.pth"
-            torch.save(agent.act.state_dict(), save_path)
-
-        if (total_step > break_step) or os.path.exists(f"{cwd}/stop"):
-            break  # stop training when reach `break_step` or `mkdir cwd/stop`
-
-    print(f'| UsedTime: {time.time() - start_time:.0f} | SavedDir: {cwd}')
-
-
-def evaluate_agent(args):
-    args.if_remove = False
-    args.init_before_training()
-    gpu_id = args.learner_gpus
-
-    env = build_env(env_func=args.env_func, env_args=args.env_args)
-    agent = args.agent_class(args.net_dim, args.state_dim, args.action_dim, gpu_id=gpu_id, args=args)
-    actor = agent.act
-
-    cwd = args.cwd
-    recorder_path = f"{cwd}/recorder.npy"
-
-    recorder = list()
-
-    torch.set_grad_enabled(False)
-    model_names = [name for name in os.listdir(cwd) if name[:6] == 'actor_']
-    model_names.sort()
-
-    print("\n| `Steps` denotes the number of samples, or the total training step, or the running times of `env.step()`."
-          "\n| `avgR` denotes average value of cumulative rewards, which is the sum of rewards in an episode."
-          "\n| `stdR` denotes standard dev of cumulative rewards, which is the sum of rewards in an episode."
-          "\n| `avgS` denotes the average number of steps in an episode."
-          "\n")
-
-    for model_name in model_names:
-        model_path = f"{cwd}/{model_name}"
-        actor.load_state_dict(torch.load(model_path, map_location=lambda storage, loc: storage))
-
-        rewards_steps_ary = [get_rewards_and_steps(env, actor) for _ in range(args.eval_times)]
-        rewards_steps_ary = np.array(rewards_steps_ary, dtype=np.float32)
-        cumulative_rewards_avg = rewards_steps_ary[:, 0].mean()
-        cumulative_rewards_std = rewards_steps_ary[:, 0].std()
-        episode_steps_avg = rewards_steps_ary[:, 1].mean()
-
-        name_split = model_name.split('_')
-        steps = int(name_split[1])
-        used_time = int(name_split[2])
-        recorder.append((steps, used_time, cumulative_rewards_avg))
-        print(f"| Steps {steps:8.2e}  "
-              f"| avgR {cumulative_rewards_avg:9.3f}  stdR {cumulative_rewards_std:9.3f}  "
-              f"| avgS {episode_steps_avg:6.0f}")
-    recorder = np.array(recorder)
-    np.save(recorder_path, recorder)
-
-    import matplotlib as mpl
-    mpl.use('Agg')  # write  before `import matplotlib.pyplot as plt`. `plt.savefig()` without a running X server
-    import matplotlib.pyplot as plt
-    x_axis = recorder[:, 0]
-    y_axis = recorder[:, 2]
-    plt.plot(x_axis, y_axis)
-    plt.xlabel('#samples (Steps)')
-    plt.ylabel('#Rewards (Score)')
-    plt.grid()
-
-    file_name = f"LearningCurve_{args.env_name}_{args.agent_class.__name__}.jpg"
-    file_path = f"{cwd}/{file_name}"
-    plt.title(file_name)
-    plt.savefig(file_path)
-    print(f"| Save learning curve in {file_path}")
-    # plt.show()  # if use `mpl.use('Agg')` to draw figures without GUI, then plt can't plt.show()
-
-
-def get_rewards_and_steps(env, act) -> (float, int):  # get cumulative_rewards and episode steps
+
+def init_evaluator(args, gpu_id):
+    """
+    Initialize an ``Evaluator``.
+
+    :param args: an object of ``Arguments`` class, which contains all hyper-parameters.
+    :param gpu_id: the gpu_id of the training device. Use CPU when cuda is not available.
+    :return: an Evaluator.
+    """
+    eval_env = build_env(args.env, args.env_func, args.env_args)
+    return Evaluator(cwd=args.cwd, agent_id=gpu_id, eval_env=eval_env, args=args)
+
+
+def init_buffer(args, gpu_id):
+    """
+    Initialize an ``ReplayBuffer``.
+
+    :param args: an object of ``Arguments`` class, which contains all hyper-parameters.
+    :param gpu_id: the gpu_id of the training device. Use CPU when cuda is not available.
+    :return: a ReplayBuffer.
+    """
+    if args.if_off_policy:
+        buffer = ReplayBuffer(
+            gpu_id=gpu_id,
+            max_len=args.max_memo,
+            state_dim=args.state_dim,
+            action_dim=1 if args.if_discrete else args.action_dim,
+        )
+        buffer.save_or_load_history(args.cwd, if_save=False)
+
+    else:
+        buffer = ReplayBufferList()
+    return buffer
+
+
+"""evaluator"""
+
+
+class Evaluator:
+    """
+    An ``evaluator`` evaluates agent's performance and saves models.
+
+    :param cwd: directory path to save the model.
+    :param agent_id: agent id.
+    :param eval_env: environment object for model evaluation.
+    :param args: an object of ``Arguments`` class.
+    """
+
+    def __init__(self, cwd, agent_id, eval_env, args):
+        self.recorder = []  # total_step, r_avg, r_std, obj_c, ...
+        self.recorder_path = f"{cwd}/recorder.npy"
+
+        self.cwd = cwd
+        self.agent_id = agent_id
+        self.eval_env = eval_env
+        self.eval_gap = args.eval_gap
+        self.eval_times = args.eval_times
+        self.target_return = args.target_return
+
+        self.r_max = -np.inf
+        self.eval_time = 0
+        self.used_time = 0
+        self.total_step = 0
+        self.start_time = time.time()
+        print(
+            f"{'#' * 80}\n"
+            f"{'ID':<3}{'Step':>8}{'maxR':>8} |"
+            f"{'avgR':>8}{'stdR':>7}{'avgS':>7}{'stdS':>6} |"
+            f"{'expR':>8}{'objC':>7}{'etc.':>7}"
+        )
+
+    def evaluate_and_save(self, act, steps, r_exp, log_tuple) -> Tuple[bool, bool]:
+        """
+        Evaluate and save the model.
+
+        :param act: Actor (policy) network.
+        :param steps: training steps for last update.
+        :param r_exp: mean reward.
+        :param log_tuple: log information.
+        :return: a boolean for whether terminates the training process and a boolean for whether save the model.
+        """
+        self.total_step += steps  # update total training steps
+
+        if time.time() - self.eval_time < self.eval_gap:
+            if_reach_goal = False
+        else:
+            self.eval_time = time.time()
+
+            """evaluate first time"""
+            rewards_steps_list = [
+                get_episode_return_and_step(self.eval_env, act)
+                for _ in range(self.eval_times)
+            ]
+            rewards_steps_ary = np.array(rewards_steps_list, dtype=np.float32)
+            r_avg, s_avg = rewards_steps_ary.mean(
+                axis=0
+            )  # average of episode return and episode step
+            r_std, s_std = rewards_steps_ary.std(
+                axis=0
+            )  # standard dev. of episode return and episode step
+
+            """save the policy network"""
+            if_save = r_avg > self.r_max
+            if if_save:  # save checkpoint with highest episode return
+                self.r_max = r_avg  # update max reward (episode return)
+
+                act_path = f"{self.cwd}/actor.pth"
+                torch.save(act.state_dict(), act_path)  # save policy network in *.pth
+
+                print(
+                    f"{self.agent_id:<3}{self.total_step:8.2e}{self.r_max:8.2f} |"
+                )  # save policy and print
+
+            self.recorder.append(
+                (self.total_step, r_avg, r_std, r_exp, *log_tuple)
+            )  # update recorder
+
+            """print some information to Terminal"""
+            if_reach_goal = bool(self.r_max > self.target_return)  # check if_reach_goal
+            if if_reach_goal and self.used_time is None:
+                self.used_time = int(time.time() - self.start_time)
+                print(
+                    f"{'ID':<3}{'Step':>8}{'TargetR':>8} |"
+                    f"{'avgR':>8}{'stdR':>7}{'avgS':>7}{'stdS':>6} |"
+                    f"{'UsedTime':>8}  ########\n"
+                    f"{self.agent_id:<3}{self.total_step:8.2e}{self.target_return:8.2f} |"
+                    f"{r_avg:8.2f}{r_std:7.1f}{s_avg:7.0f}{s_std:6.0f} |"
+                    f"{self.used_time:>8}  ########"
+                )
+
+            print(
+                f"{self.agent_id:<3}{self.total_step:8.2e}{self.r_max:8.2f} |"
+                f"{r_avg:8.2f}{r_std:7.1f}{s_avg:7.0f}{s_std:6.0f} |"
+                f"{r_exp:8.2f}{''.join(f'{n:7.2f}' for n in log_tuple)}"
+            )
+
+            if hasattr(self.eval_env, "curriculum_learning_for_evaluator"):
+                self.eval_env.curriculum_learning_for_evaluator(r_avg)
+        return if_reach_goal
+
+
+def get_episode_return_and_step(env, act) -> Tuple[float, int]:
+    """
+    Evaluate the actor (policy) network on testing environment.
+
+    :param env: environment object in ElegantRL.
+    :param act: Actor (policy) network.
+    :return: episodic reward and number of steps needed.
+    """
+    max_step = env.max_step
     if_discrete = env.if_discrete
     device = next(act.parameters()).device  # net.parameters() is a Python generator.
 
     state = env.reset()
-    cumulative_returns = 0.0  # sum of rewards in an episode
-    episode_steps = 0
-    for episode_steps in range(env.max_step):
-        s_tensor = torch.as_tensor(state, dtype=torch.float32, device=device).unsqueeze(0)
-        a_tensor = act(s_tensor).argmax(dim=1) if if_discrete else act(s_tensor)
-        action = a_tensor.detach().cpu().numpy()[0]  # not need detach(), because using torch.no_grad() outside
+    episode_step = None
+    episode_return = 0.0  # sum of rewards in an episode
+    for episode_step in range(max_step):
+        s_tensor = torch.as_tensor((state,), dtype=torch.float32, device=device)
+        a_tensor = act(s_tensor)
+        if if_discrete:
+            a_tensor = a_tensor.argmax(dim=1)
+        action = (
+            a_tensor.detach().cpu().numpy()[0]
+        )  # not need detach(), because using torch.no_grad() outside
         state, reward, done, _ = env.step(action)
-        cumulative_returns += reward
+        episode_return += reward
         if done:
             break
-    cumulative_returns = getattr(env, 'cumulative_returns', cumulative_returns)
-    return cumulative_returns, episode_steps + 1
-
-
-def train_and_evaluate(args):
-    train_agent(args)
-    evaluate_agent(args)+    episode_return = getattr(env, "episode_return", episode_return)
+    episode_step += 1
+    return episode_return, episode_step