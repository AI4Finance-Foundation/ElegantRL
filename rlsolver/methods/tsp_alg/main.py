import sys
import os
cur_path = os.path.dirname(os.path.abspath(__file__))
rlsolver_path = os.path.join(cur_path, '../../../rlsolver')
sys.path.append(os.path.dirname(rlsolver_path))


import time
from typing import Union, Tuple, List
import pandas as pd
import util
from config import *
from util import plot_tour
from util import read_tsp_file
from christofides import christofides_algorithm
from ga import genetic_algorithm
from gksp import greedy_karp_steele_patching
from ins_c import cheapest_insertion
from ins_f import farthest_insertion
from nn import nearest_neighbour
from opt_2 import local_search_2_opt
from opt_3 import local_search_3_opt
from s_tabu import tabu_search
from sa import simulated_annealing_tsp
from rlsolver.methods.util_result import write_graph_result
from rlsolver.methods.util import (calc_txt_files_with_prefixes,

                                   )
from rlsolver.methods.tsp_alg.util import build_distance_matrix

def run_multi_instances(dir: str, prefixes: List[str]):
    files = calc_txt_files_with_prefixes(dir, prefixes)
    for i in range(len(files)):
        file = files[i]
        run_one_instance(file)

def run_one_instance(file_name):
<<<<<<< HEAD
    print("file_name: ", file_name)
=======
    print("file_name: ", )
>>>>>>> 83ee6d6e
    # Loading Coordinates # Berlin 52 (Minimum Distance = 7544.3659)
    if 'Coordinates' in file_name:
        coordinates = pd.read_csv(file_name, sep='\t')
        coordinates = coordinates.values
    elif 'tsp' in file_name:
        coordinates = read_tsp_file(file_name)

    # Obtaining the Distance Matrix
    distance_matrix = build_distance_matrix(coordinates)

    start_time = time.time()
    if ALG == Alg.cheapest_insertion:
        route, distance = cheapest_insertion(distance_matrix, **PARAMETERS)
    elif ALG == Alg.christofides_algorithm:
        route, distance = christofides_algorithm(distance_matrix, local_search=True, verbose=True)
    elif ALG == Alg.farthest_insertion:
        route, distance = farthest_insertion(distance_matrix, **PARAMETERS)
    elif ALG == Alg.genetic_algorithm:
        route, distance = genetic_algorithm(distance_matrix, **PARAMETERS)
    elif ALG == Alg.greedy_karp_steele_patching:
        route, distance = greedy_karp_steele_patching(distance_matrix, **PARAMETERS)
    elif ALG == Alg.lkh:
        import requests
        import lkh
        problem_str = requests.get('http://vrp.atd-lab.inf.puc-rio.br/media/com_vrp/instances/A/A-n32-k5.vrp').text
        problem = lkh.LKHProblem.parse(problem_str)
        solver_path = 'LKH-3.0.6/LKH_mac'
        lkh.solve(solver_path, problem=problem, **PARAMETERS)
    elif ALG == Alg.local_search_2_opt:
        seed = util.seed_function(distance_matrix)
        route, distance = local_search_2_opt(distance_matrix, seed, **PARAMETERS)
    elif ALG == Alg.local_search_3_opt:
        seed = util.seed_function(distance_matrix)
        route, distance = local_search_3_opt(distance_matrix, seed, **PARAMETERS)
    elif ALG == Alg.nearest_insertion:
        route, distance = nearest_neighbour(distance_matrix, **PARAMETERS)
    elif ALG == Alg.nearest_neighbour:
        route, distance = nearest_neighbour(distance_matrix, **PARAMETERS)
    elif ALG == Alg.simulated_annealing:
        route, distance = simulated_annealing_tsp(distance_matrix, **PARAMETERS)
    elif ALG == Alg.tabu_search:
        seed = util.seed_function(distance_matrix)
        route, distance = tabu_search(distance_matrix, seed, **PARAMETERS)


    if_plot = False
    if if_plot and ALG != Alg.lkh:
        # Plot Locations and Tour
        print('Total Distance: ', round(distance, 2))
        plot_tour(coordinates, city_tour=route, view='notebook', size=10)

    running_duration = time.time() - start_time
    print("running_duration: ", running_duration)
    write_graph_result(obj=distance, running_duration=running_duration, num_nodes=len(route)-1, alg_name=ALG, solution=route, filename=file_name, plus1=False)

    aaa = 1


def main():

    run_one_file = False
    if run_one_file:
        file_name = '../../data/tsplib/att48.tsp'
        run_one_instance(file_name)

    run_multi_files = True
    if run_multi_files:
        dir = '../../data/tsplib'
        prefixes = ['b']
        run_multi_instances(dir, prefixes)

    pass

if __name__ == '__main__':
    main()<|MERGE_RESOLUTION|>--- conflicted
+++ resolved
@@ -35,11 +35,7 @@
         run_one_instance(file)
 
 def run_one_instance(file_name):
-<<<<<<< HEAD
-    print("file_name: ", file_name)
-=======
     print("file_name: ", )
->>>>>>> 83ee6d6e
     # Loading Coordinates # Berlin 52 (Minimum Distance = 7544.3659)
     if 'Coordinates' in file_name:
         coordinates = pd.read_csv(file_name, sep='\t')
@@ -108,7 +104,7 @@
     run_multi_files = True
     if run_multi_files:
         dir = '../../data/tsplib'
-        prefixes = ['b']
+        prefixes = ['a']
         run_multi_instances(dir, prefixes)
 
     pass
