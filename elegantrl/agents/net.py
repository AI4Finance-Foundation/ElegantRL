--- conflicted
+++ resolved
@@ -1,9 +1,3 @@
-<<<<<<< HEAD
-import torch
-import torch.nn as nn
-from torch import Tensor
-=======
->>>>>>> 7e0e9c1f
 import numpy as np
 import numpy.random as rd
 import torch
@@ -248,19 +242,9 @@
         noise = torch.randn_like(action_avg, requires_grad=True)
         a_tan = (action_avg + action_std * noise).tanh()  # action.tanh()
 
-<<<<<<< HEAD
-        logprob = (
-                a_std_log + self.log_sqrt_2pi + noise.pow(2).__mul__(0.5)
-        )  # noise.pow(2) * 0.5
-        logprob = (
-                logprob + (-a_tan.pow(2) + 1.000001).log()
-        )  # fix logprob using the derivative of action.tanh()
-        return a_tan, logprob.sum(1, keepdim=True)  # todo negative logprob
-=======
         logprob = action_std_log + self.log_sqrt_2pi + noise.pow(2).__mul__(0.5)  # noise.pow(2) * 0.5
         logprob += (-a_tan.pow(2) + 1.000001).log()  # fix logprob using the derivative of action.tanh()
         return a_tan, logprob.sum(1, keepdim=True)
->>>>>>> 7e0e9c1f
 
 
 class ActorFixSAC(nn.Module):
@@ -291,25 +275,6 @@
 
     def get_logprob(self, state: Tensor, action: Tensor) -> Tensor:
         t_tmp = self.net_state(state)
-<<<<<<< HEAD
-        a_avg = self.net_a_avg(t_tmp)  # NOTICE! it needs a_avg.tanh()
-        a_std_log = self.net_a_std(t_tmp).clamp(-20, 2)
-        a_std = a_std_log.exp()
-
-        """add noise to a_noise in stochastic policy"""
-        a_noise = a_avg + a_std * torch.randn_like(a_avg, requires_grad=True)
-        noise = a_noise - action  # todo
-
-        log_prob = (
-                a_std_log + self.log_sqrt_2pi + noise.pow(2).__mul__(0.5)
-        )  # noise.pow(2) * 0.5
-        log_prob += (
-                            np.log(2.0) - a_noise - self.soft_plus(-2.0 * a_noise)
-                    ) * 2.0  # better than below
-        return log_prob
-
-    def get_action_logprob(self, state):
-=======
         action_avg = self.net_action_avg(t_tmp)  # NOTICE! `action_avg` is a tensor without .tanh()
         action_std_log = self.net_action_std(t_tmp).clamp(-20, 2)
         action_std = action_std_log.exp()
@@ -322,7 +287,6 @@
         return logprob
 
     def get_action_logprob(self, state: Tensor) -> (Tensor, Tensor):
->>>>>>> 7e0e9c1f
         t_tmp = self.net_state(state)
         action_avg = self.net_action_avg(t_tmp)  # NOTICE! it needs action_avg.tanh()
         action_std_log = self.net_action_std(t_tmp).clamp(-20, 2)
@@ -336,13 +300,7 @@
 
         '''compute logprob according to mean and std of a_noise (stochastic policy)'''
         # self.sqrt_2pi_log = np.log(np.sqrt(2 * np.pi))
-<<<<<<< HEAD
-        log_prob = (
-                a_std_log + self.log_sqrt_2pi + noise.pow(2).__mul__(0.5)
-        )  # noise.pow(2) * 0.5
-=======
         logprob = action_std_log + self.log_sqrt_2pi + noise.pow(2).__mul__(0.5)  # noise.pow(2) * 0.5
->>>>>>> 7e0e9c1f
         """same as below:
         from torch.distributions.normal import Normal
         logprob = Normal(action_avg, action_std).logprob(a_noise)
@@ -351,15 +309,8 @@
         logprob = -a_delta - action_std.log() - np.log(np.sqrt(2 * np.pi))
         """
 
-<<<<<<< HEAD
-        """fix log_prob of action.tanh"""
-        log_prob += (
-                            np.log(2.0) - a_noise - self.soft_plus(-2.0 * a_noise)
-                    ) * 2.0  # better than below
-=======
         '''fix logprob of action.tanh'''
         logprob += (np.log(2.) - a_noise - self.soft_plus(-2. * a_noise)) * 2.  # better than below
->>>>>>> 7e0e9c1f
         """same as below:
         epsilon = 1e-6
         a_noise_tanh = a_noise.tanh()
@@ -378,18 +329,8 @@
 class ActorPPO(nn.Module):
     def __init__(self, mid_dim: int, num_layer: int, state_dim: int, action_dim: int):
         super().__init__()
-<<<<<<< HEAD
-        self.net = nn.Sequential(
-            nn.Linear(state_dim, 256),
-            nn.ReLU(),
-            nn.Linear(256, 128),
-            nn.ReLU(),
-            nn.Linear(128, action_dim)
-        )
-=======
         self.net = build_mlp(mid_dim, num_layer, input_dim=state_dim, output_dim=action_dim)
 
->>>>>>> 7e0e9c1f
         # the logarithm (log) of standard deviation (std) of action, it is a trainable parameter
         self.action_std_log = nn.Parameter(torch.zeros((1, action_dim)) - 0.5, requires_grad=True)
         self.log_sqrt_2pi = np.log(np.sqrt(2 * np.pi))
@@ -408,7 +349,6 @@
     def get_logprob(self, state: Tensor, action: Tensor) -> Tensor:
         action_avg = self.net(state)
         action_std = self.action_std_log.exp()
-<<<<<<< HEAD
 
         delta = ((action_avg - action) / action_std).pow(2).__mul__(0.5)
         logprob = -(self.action_std_log + self.log_sqrt_2pi + delta)  # new_logprob
@@ -418,17 +358,6 @@
         action_avg = self.net(state)
         action_std = self.action_std_log.exp()
 
-=======
-
-        delta = ((action_avg - action) / action_std).pow(2).__mul__(0.5)
-        logprob = -(self.action_std_log + self.log_sqrt_2pi + delta)  # new_logprob
-        return logprob
-
-    def get_logprob_entropy(self, state: Tensor, action: Tensor) -> (Tensor, Tensor):
-        action_avg = self.net(state)
-        action_std = self.action_std_log.exp()
-
->>>>>>> 7e0e9c1f
         delta = ((action_avg - action) / action_std).pow(2) * 0.5
         logprob = -(self.action_std_log + self.log_sqrt_2pi + delta).sum(1)  # new_logprob
 
@@ -478,11 +407,7 @@
         return action.int()
 
 
-<<<<<<< HEAD
-"""Critic (value network)"""
-=======
 '''Critic (value network)'''
->>>>>>> 7e0e9c1f
 
 
 class Critic(nn.Module):
@@ -497,17 +422,7 @@
 class CriticPPO(nn.Module):
     def __init__(self, mid_dim: int, num_layer: int, state_dim: int, _action_dim: int):
         super().__init__()
-<<<<<<< HEAD
-        self.net = nn.Sequential(
-            nn.Linear(state_dim, 128),
-            nn.ReLU(),
-            nn.Linear(128, 128),
-            nn.ReLU(),
-            nn.Linear(128, 1)
-        )
-=======
         self.net = build_mlp(mid_dim, num_layer, input_dim=state_dim, output_dim=1)
->>>>>>> 7e0e9c1f
 
     def forward(self, state: Tensor) -> Tensor:
         return self.net(state)  # advantage value
@@ -534,13 +449,8 @@
         return self.net_q1(tmp), self.net_q2(tmp)  # two Q values
 
 
-<<<<<<< HEAD
-class CriticREDQ(nn.Module):  # modified REDQ (Randomized Ensemble Double Q-learning)
-    def __init__(self, mid_dim, state_dim, action_dim):
-=======
 class CriticREDq(nn.Module):  # modified REDQ (Randomized Ensemble Double Q-learning)
     def __init__(self, mid_dim: int, num_layer: int, state_dim: int, action_dim: int):
->>>>>>> 7e0e9c1f
         super().__init__()
         self.critic_num = 8
         self.critic_list = list()
@@ -556,13 +466,7 @@
         tensor_qs = self.get_q_values(state, action)
         q_min = torch.min(tensor_qs, dim=1, keepdim=True)[0]  # min Q value
         q_sum = tensor_qs.sum(dim=1, keepdim=True)  # mean Q value
-<<<<<<< HEAD
-        return (q_min * (self.critic_num * 0.5) + q_sum) / (
-                self.critic_num * 1.5
-        )  # better than min
-=======
         return (q_min * (self.critic_num * 0.5) + q_sum) / (self.critic_num * 1.5)  # better than min
->>>>>>> 7e0e9c1f
 
     def get_q_values(self, state: Tensor, action: Tensor) -> Tensor:
         tensor_sa = torch.cat((state, action), dim=1)
@@ -571,254 +475,7 @@
         return tensor_qs  # multiple Q values
 
 
-<<<<<<< HEAD
-class CriticMultiple(nn.Module):
-    def __init__(self, mid_dim, state_dim, action_dim, if_use_dn=False):
-        super().__init__()
-        self.q_values_num = 16  # modified REDQ (Randomized Ensemble Double Q-learning)
-        if if_use_dn:
-            nn_middle = DenseNet(mid_dim)
-            out_dim = nn_middle.out_dim
-        else:
-            nn_middle = nn.Sequential(
-                nn.Linear(mid_dim, mid_dim),
-                nn.ReLU(),
-                nn.Linear(mid_dim, mid_dim),
-                nn.ReLU(),
-            )
-            out_dim = mid_dim
-
-        self.enc_s = nn.Sequential(
-            nn.Linear(state_dim, mid_dim),
-            nn.ReLU(),
-            nn.Linear(mid_dim, mid_dim),
-        )
-        self.enc_a = nn.Sequential(
-            nn.Linear(action_dim, mid_dim),
-            nn.ReLU(),
-            nn.Linear(mid_dim, mid_dim),
-        )
-        self.mid_n = nn_middle
-
-        self.net_q = nn.Sequential(
-            nn.Linear(out_dim, mid_dim),
-            nn.Hardswish(),
-            nn.Linear(mid_dim, self.q_values_num),
-        )
-
-    def forward(self, state, action):
-        x = self.mid_n(
-            self.enc_s(state) + self.enc_a(action)
-        )  # use add instead of concatenate
-        return self.net_q(x).mean(dim=1, keepdim=True)
-
-    def get_q_values(self, state, action):
-        x = self.mid_n(self.enc_s(state) + self.enc_a(action))
-        return self.net_q(x)  # multiple Q values
-
-
-"""Share Actor and Critic network"""
-
-
-class SharePPO(nn.Module):  # Pixel-level state version
-    def __init__(self, state_dim, action_dim, mid_dim):
-        super().__init__()
-        if isinstance(state_dim, int):
-            self.enc_s = nn.Sequential(
-                nn.Linear(state_dim, mid_dim), nn.ReLU(), nn.Linear(mid_dim, mid_dim)
-            )  # the only difference.
-        else:
-            self.enc_s = ConvNet(
-                inp_dim=state_dim[2], out_dim=mid_dim, image_size=state_dim[0]
-            )
-        out_dim = mid_dim
-
-        self.dec_a = nn.Sequential(
-            nn.Linear(out_dim, mid_dim), nn.ReLU(), nn.Linear(mid_dim, action_dim)
-        )
-        self.a_std_log = nn.Parameter(
-            torch.zeros(1, action_dim) - 0.5, requires_grad=True
-        )
-
-        self.dec_q1 = nn.Sequential(
-            nn.Linear(out_dim, mid_dim), nn.ReLU(), nn.Linear(mid_dim, 1)
-        )
-        self.dec_q2 = nn.Sequential(
-            nn.Linear(out_dim, mid_dim), nn.ReLU(), nn.Linear(mid_dim, 1)
-        )
-
-        layer_norm(self.dec_a[-1], std=0.01)
-        layer_norm(self.dec_q1[-1], std=0.01)
-        layer_norm(self.dec_q2[-1], std=0.01)
-
-        self.sqrt_2pi_log = np.log(np.sqrt(2 * np.pi))
-
-    def forward(self, s):
-        s_ = self.enc_s(s)
-        a_avg = self.dec_a(s_)
-        return a_avg.tanh()
-
-    def get_action_noise(self, state):
-        s_ = self.enc_s(state)
-        a_avg = self.dec_a(s_)
-        a_std = self.a_std_log.exp()
-
-        # a_noise = torch.normal(a_avg, a_std) # same as below
-        noise = torch.randn_like(a_avg)
-        a_noise = a_avg + noise * a_std
-        return a_noise, noise
-
-    def get_q_logprob(self, state, noise):
-        s_ = self.enc_s(state)
-
-        q = torch.min(self.dec_q1(s_), self.dec_q2(s_))
-        logprob = -(noise.pow(2) / 2 + self.a_std_log + self.sqrt_2pi_log).sum(1)
-        return q, logprob
-
-    def get_q1_q2_logprob(self, state, action):
-        s_ = self.enc_s(state)
-
-        q1, q2, a_avg, a_std = (
-            self.dec_q1(s_),
-            self.dec_q2(s_),
-            self.dec_a(s_),
-            self.a_std_log.exp(),
-        )
-
-        logprob = -(
-                ((a_avg - action) / a_std).pow(2) / 2 + self.a_std_log + self.sqrt_2pi_log
-        ).sum(1)
-        return q1, q2, logprob
-
-
-class ShareSPG(nn.Module):  # SPG means stochastic policy gradient
-    def __init__(self, mid_dim, state_dim, action_dim):
-        super().__init__()
-        self.log_sqrt_2pi_sum = np.log(np.sqrt(2 * np.pi)) * action_dim
-        self.device = torch.device("cuda" if torch.cuda.is_available() else "cpu")
-
-        nn_dense = DenseNet(mid_dim // 2)
-        inp_dim = nn_dense.inp_dim
-        out_dim = nn_dense.out_dim
-
-        self.enc_s = nn.Sequential(
-            nn.Linear(state_dim, mid_dim),
-            nn.ReLU(),
-            nn.Linear(mid_dim, inp_dim),
-        )  # state
-        self.enc_a = nn.Sequential(
-            nn.Linear(action_dim, mid_dim),
-            nn.ReLU(),
-            nn.Linear(mid_dim, inp_dim),
-        )  # action without nn.Tanh()
-
-        self.net = nn_dense
-
-        self.dec_a = nn.Sequential(
-            nn.Linear(out_dim, mid_dim // 2),
-            nn.ReLU(),
-            nn.Linear(mid_dim // 2, action_dim),
-        )  # action_mean
-        self.dec_d = nn.Sequential(
-            nn.Linear(out_dim, mid_dim // 2),
-            nn.ReLU(),
-            nn.Linear(mid_dim // 2, action_dim),
-        )  # action_std_log (d means standard deviation)
-        self.dec_q1 = nn.Sequential(
-            nn.Linear(out_dim, mid_dim // 2),
-            nn.ReLU(),
-            nn.Linear(mid_dim // 2, 1),
-        )  # q1 value
-        self.dec_q2 = nn.Sequential(
-            nn.Linear(out_dim, mid_dim // 2),
-            nn.ReLU(),
-            nn.Linear(mid_dim // 2, 1),
-        )  # q2 value
-        self.log_alpha = nn.Parameter(
-            torch.zeros((1, action_dim)) - np.log(action_dim), requires_grad=True
-        )
-
-        layer_norm(self.dec_a[-1], std=0.5)
-        layer_norm(self.dec_d[-1], std=0.1)
-        layer_norm(self.dec_q1[-1], std=0.5)
-        layer_norm(self.dec_q2[-1], std=0.5)
-
-    def forward(self, s):
-        x = self.enc_s(s)
-        x = self.net(x)
-        a_avg = self.dec_a(x)
-        return a_avg.tanh()
-
-    def get_action(self, s):
-        s_ = self.enc_s(s)
-        a_ = self.net(s_)
-        a_avg = self.dec_a(a_)  # NOTICE! it is a_avg without tensor.tanh()
-
-        a_std_log = self.dec_d(a_).clamp(-20, 2)
-        a_std = a_std_log.exp()
-
-        action = torch.normal(a_avg, a_std)  # NOTICE! it is action without .tanh()
-        return action.tanh()
-
-    def get_action_logprob(self, state):  # actor
-        s_ = self.enc_s(state)
-        a_ = self.net(s_)
-
-        """add noise to action, stochastic policy"""
-        a_avg = self.dec_a(a_)  # NOTICE! it is action without .tanh()
-        a_std_log = self.dec_d(a_).clamp(-20, 2)
-        a_std = a_std_log.exp()
-
-        noise = torch.randn_like(a_avg, requires_grad=True)
-        a_noise = a_avg + a_std * noise
-
-        a_noise_tanh = a_noise.tanh()
-        fix_term = (-a_noise_tanh.pow(2) + 1.00001).log()
-        logprob = (noise.pow(2) / 2 + a_std_log + fix_term).sum(
-            1, keepdim=True
-        ) + self.log_sqrt_2pi_sum
-        return a_noise_tanh, logprob
-
-    def get_q_logprob(self, state):
-        s_ = self.enc_s(state)
-        a_ = self.net(s_)
-
-        """add noise to action, stochastic policy"""
-        a_avg = self.dec_a(a_)  # NOTICE! it is action without .tanh()
-        a_std_log = self.dec_d(a_).clamp(-20, 2)
-        a_std = a_std_log.exp()
-
-        noise = torch.randn_like(a_avg, requires_grad=True)
-        a_noise = a_avg + a_std * noise
-
-        a_noise_tanh = a_noise.tanh()
-        fix_term = (-a_noise_tanh.pow(2) + 1.00001).log()
-        logprob = (noise.pow(2) / 2 + a_std_log + fix_term).sum(
-            1, keepdim=True
-        ) + self.log_sqrt_2pi_sum
-
-        """get q"""
-        a_ = self.enc_a(a_noise_tanh)
-        q_ = self.net(s_ + a_)
-        q = torch.min(self.dec_q1(q_), self.dec_q2(q_))
-        return q, logprob
-
-    def get_q1_q2(self, s, a):  # critic
-        s_ = self.enc_s(s)
-        a_ = self.enc_a(a)
-        q_ = self.net(s_ + a_)
-        q1 = self.dec_q1(q_)
-        q2 = self.dec_q2(q_)
-        return q1, q2
-
-
-"""utils"""
-
-
-def build_mlp(mid_dim, num_layer, input_dim, output_dim):  # MLP (MultiLayer Perceptron)
-=======
 def build_mlp(mid_dim: int, num_layer: int, input_dim: int, output_dim: int):  # MLP (MultiLayer Perceptron)
->>>>>>> 7e0e9c1f
     assert num_layer >= 1
     net_list = list()
     if num_layer == 1:
@@ -828,96 +485,4 @@
         for _ in range(num_layer - 2):
             net_list.extend([nn.Linear(mid_dim, mid_dim), nn.ReLU()])
         net_list.extend([nn.Linear(mid_dim, output_dim), ])
-<<<<<<< HEAD
-    return nn.Sequential(*net_list)
-
-
-def layer_norm(layer, std=1.0, bias_const=1e-6):
-    torch.nn.init.orthogonal_(layer.weight, std)
-    torch.nn.init.constant_(layer.bias, bias_const)
-
-
-class NnReshape(nn.Module):
-    def __init__(self, *args):
-        super().__init__()
-        self.args = args
-
-    def forward(self, x):
-        return x.view((x.size(0),) + self.args)
-
-
-class DenseNet(nn.Module):  # plan to hyper-param: layer_number
-    def __init__(self, lay_dim):
-        super().__init__()
-        self.dense1 = nn.Sequential(nn.Linear(lay_dim * 1, lay_dim * 1), nn.Hardswish())
-        self.dense2 = nn.Sequential(nn.Linear(lay_dim * 2, lay_dim * 2), nn.Hardswish())
-        self.inp_dim = lay_dim
-        self.out_dim = lay_dim * 4
-
-    def forward(self, x1):  # x1.shape==(-1, lay_dim*1)
-        x2 = torch.cat((x1, self.dense1(x1)), dim=1)
-        return torch.cat(
-            (x2, self.dense2(x2)), dim=1
-        )  # x3  # x2.shape==(-1, lay_dim*4)
-
-
-class ConvNet(nn.Module):  # pixel-level state encoder
-    def __init__(self, inp_dim, out_dim, image_size=224):
-        super().__init__()
-        if image_size == 224:
-            self.net = nn.Sequential(  # size==(batch_size, inp_dim, 224, 224)
-                nn.Conv2d(inp_dim, 32, (5, 5), stride=(2, 2), bias=False),
-                nn.ReLU(inplace=True),  # size=110
-                nn.Conv2d(32, 48, (3, 3), stride=(2, 2)),
-                nn.ReLU(inplace=True),  # size=54
-                nn.Conv2d(48, 64, (3, 3), stride=(2, 2)),
-                nn.ReLU(inplace=True),  # size=26
-                nn.Conv2d(64, 96, (3, 3), stride=(2, 2)),
-                nn.ReLU(inplace=True),  # size=12
-                nn.Conv2d(96, 128, (3, 3), stride=(2, 2)),
-                nn.ReLU(inplace=True),  # size=5
-                nn.Conv2d(128, 192, (5, 5), stride=(1, 1)),
-                nn.ReLU(inplace=True),  # size=1
-                NnReshape(-1),  # size (batch_size, 1024, 1, 1) ==> (batch_size, 1024)
-                nn.Linear(192, out_dim),  # size==(batch_size, out_dim)
-            )
-        elif image_size == 112:
-            self.net = nn.Sequential(  # size==(batch_size, inp_dim, 112, 112)
-                nn.Conv2d(inp_dim, 32, (5, 5), stride=(2, 2), bias=False),
-                nn.ReLU(inplace=True),  # size=54
-                nn.Conv2d(32, 48, (3, 3), stride=(2, 2)),
-                nn.ReLU(inplace=True),  # size=26
-                nn.Conv2d(48, 64, (3, 3), stride=(2, 2)),
-                nn.ReLU(inplace=True),  # size=12
-                nn.Conv2d(64, 96, (3, 3), stride=(2, 2)),
-                nn.ReLU(inplace=True),  # size=5
-                nn.Conv2d(96, 128, (5, 5), stride=(1, 1)),
-                nn.ReLU(inplace=True),  # size=1
-                NnReshape(-1),  # size (batch_size, 1024, 1, 1) ==> (batch_size, 1024)
-                nn.Linear(128, out_dim),  # size==(batch_size, out_dim)
-            )
-        else:
-            assert image_size in {224, 112}
-
-    def forward(self, x):
-        # assert x.shape == (batch_size, inp_dim, image_size, image_size)
-        x = x.permute(0, 3, 1, 2)
-        x = x / 128.0 - 1.0
-        return self.net(x)
-
-    # @staticmethod
-    # def check():
-    #     inp_dim = 3
-    #     out_dim = 32
-    #     batch_size = 2
-    #     image_size = [224, 112][1]
-    #     # from elegantrl.net import Conv2dNet
-    #     net = Conv2dNet(inp_dim, out_dim, image_size)
-    #
-    #     x = torch.ones((batch_size, image_size, image_size, inp_dim), dtype=torch.uint8) * 255
-    #     print(x.shape)
-    #     y = net(x)
-    #     print(y.shape)
-=======
-    return nn.Sequential(*net_list)
->>>>>>> 7e0e9c1f
+    return nn.Sequential(*net_list)