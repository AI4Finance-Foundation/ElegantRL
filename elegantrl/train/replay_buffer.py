import os
<<<<<<< HEAD
from typing import List, Tuple
import numpy as np
import numpy.random as rd
import torch
from torch import Tensor
=======
import numpy as np
import numpy.random as rd
import torch
from typing import List, Union
from torch import Tensor

'''[ElegantRL.2022.05.05](github.com/AI4Fiance-Foundation/ElegantRL)'''

Array = np.ndarray
>>>>>>> 7e0e9c1f


class ReplayBuffer:  # for off-policy
    def __init__(self, max_capacity: int, state_dim: int, action_dim: int, gpu_id=0, if_use_per=False):
        self.prev_p = 0  # previous pointer
        self.next_p = 0  # next pointer
        self.if_full = False
        self.cur_capacity = 0  # current capacity
<<<<<<< HEAD
        self.max_capacity = int(max_capacity)
=======
        self.max_capacity = max_capacity
>>>>>>> 7e0e9c1f
        self.add_capacity = 0  # update in self.update_buffer

        self.device = torch.device(f"cuda:{gpu_id}" if (torch.cuda.is_available() and (gpu_id >= 0)) else "cpu")

<<<<<<< HEAD
        self.buf_action = torch.empty((self.max_capacity, int(action_dim)), dtype=torch.float32, device=self.device)
        self.buf_reward = torch.empty((self.max_capacity, 1), dtype=torch.float32, device=self.device)
        self.buf_done = torch.empty((self.max_capacity, 1), dtype=torch.float32, device=self.device)

        buf_state_size = (self.max_capacity, state_dim) if isinstance(state_dim, int) else (max_capacity, *state_dim)
        self.buf_state = torch.empty(buf_state_size, dtype=torch.float32, device=self.device)
        self.buf_next_state = torch.empty(buf_state_size, dtype=torch.float32, device=self.device)

        self.if_use_per = if_use_per
        self.per_tree = BinarySearchTree(self.max_capacity) if self.if_use_per else None

    def update_buffer(self, trajectory: Tuple[Tensor, Tensor, Tensor, Tensor, Tensor]):
        if self.if_use_per:
            states, actions, rewards, next_states, dones, priorities = trajectory
        else:
            states, actions, rewards, next_states, dones = trajectory

        self.add_capacity = rewards.shape[0]
        p = self.next_p + self.add_capacity  # update pointer

        if self.if_use_per:
            self.per_tree.update_ids(data_ids=np.arange(self.next_p, p) % self.max_capacity)

        if p > self.max_capacity:
            self.buf_state[self.next_p:self.max_capacity] = states[:self.max_capacity - self.next_p]
            self.buf_action[self.next_p:self.max_capacity] = actions[:self.max_capacity - self.next_p]
            self.buf_reward[self.next_p:self.max_capacity] = rewards[:self.max_capacity - self.next_p]
            self.buf_next_state[self.next_p:self.max_capacity] = next_states[:self.max_capacity - self.next_p]
            self.buf_done[self.next_p:self.max_capacity] = dones[:self.max_capacity - self.next_p]
            self.if_full = True

            p = p - self.max_capacity
            self.buf_state[0:p] = states[-p:]
            self.buf_action[0:p] = actions[-p:]
            self.buf_reward[0:p] = rewards[-p:]
            self.buf_next_state[0:p] = next_states[-p:]
            self.buf_done[0:p] = dones[-p:]
            
        else:
            self.buf_state[self.next_p:p] = states
            self.buf_action[self.next_p:p] = actions
            self.buf_reward[self.next_p:p] = rewards
            self.buf_next_state[self.next_p:p] = next_states
            self.buf_done[self.next_p:p] = dones

        self.next_p = p  # update pointer
        self.cur_capacity = self.max_capacity if self.if_full else self.next_p

    def sample_batch(self, batch_size: int) -> (Tensor, Tensor, Tensor, Tensor):
        if self.if_use_per:
            start = -self.max_capacity
            end = (self.cur_capacity - self.max_capacity) if (self.cur_capacity < self.max_capacity) else None

            indices, is_weights = self.per_tree.get_indices_is_weights(batch_size, start, end)
            return (
            self.buf_state[indices],
            self.buf_action[indices],
            self.buf_reward[indices],
            self.buf_next_state[indices],
            self.buf_done[indices],
            torch.as_tensor(is_weights, dtype=torch.float32, device=self.device)
            )
           
        indices = torch.randint(self.cur_capacity, size=(batch_size,), device=self.device)
        
        '''replace indices using the latest sample'''
        i1 = self.next_p
        i0 = self.next_p - self.add_capacity
        num_new_indices = 1
        new_indices = torch.randint(i0, i1, size=(num_new_indices,)) % (self.max_capacity - 1)
        indices[0:num_new_indices] = new_indices

        return (
            self.buf_state[indices],
            self.buf_action[indices],
            self.buf_reward[indices],
            self.buf_next_state[indices],
            self.buf_done[indices]  
        )
    
    def td_error_update(self, td_error):
        self.per_tree.td_error_update(td_error)
=======
        self.buf_action = torch.empty((max_capacity, action_dim), dtype=torch.float32, device=self.device)
        self.buf_reward = torch.empty((max_capacity, 1), dtype=torch.float32, device=self.device)
        self.buf_mask = torch.empty((max_capacity, 1), dtype=torch.float32, device=self.device)

        buf_state_size = (max_capacity, state_dim) if isinstance(state_dim, int) else (max_capacity, *state_dim)
        self.buf_state = torch.empty(buf_state_size, dtype=torch.float32, device=self.device)

        """Prioritized Experience Replay (PER) https://arxiv.org/abs/1511.05952"""
        self.if_use_per = if_use_per
        if if_use_per:
            self.per_tree = BinarySearchTree(max_capacity)
            self.sample_batch = self.sample_batch_per

    def update_buffer(self, traj_list: List[List]):
        traj_items = list(map(list, zip(*traj_list)))

        states, rewards, masks, actions = [torch.cat(item, dim=0) for item in traj_items]
        self.add_capacity = rewards.shape[0]
        p = self.next_p + self.add_capacity  # update pointer

        if self.if_use_per:
            self.per_tree.update_ids(data_ids=np.arange(self.next_p, p) % self.max_capacity)

        if p > self.max_capacity:
            self.buf_state[self.next_p:self.max_capacity] = states[:self.max_capacity - self.next_p]
            self.buf_reward[self.next_p:self.max_capacity] = rewards[:self.max_capacity - self.next_p]
            self.buf_mask[self.next_p:self.max_capacity] = masks[:self.max_capacity - self.next_p]
            self.buf_action[self.next_p:self.max_capacity] = actions[:self.max_capacity - self.next_p]
            self.if_full = True

            p = p - self.max_capacity
            self.buf_state[0:p] = states[-p:]
            self.buf_reward[0:p] = rewards[-p:]
            self.buf_mask[0:p] = masks[-p:]
            self.buf_action[0:p] = actions[-p:]
        else:
            self.buf_state[self.next_p:p] = states
            self.buf_reward[self.next_p:p] = rewards
            self.buf_mask[self.next_p:p] = masks
            self.buf_action[self.next_p:p] = actions

        self.next_p = p  # update pointer
        self.cur_capacity = self.max_capacity if self.if_full else self.next_p

        steps = rewards.shape[0]
        r_exp = rewards.mean().item()
        return steps, r_exp

    def sample_batch(self, batch_size: int) -> (Tensor, Tensor, Tensor, Tensor):
        indices = torch.randint(self.cur_capacity - 1, size=(batch_size,), device=self.device)

        '''replace indices using the latest sample'''
        i1 = self.next_p
        i0 = self.next_p - self.add_capacity
        num_new_indices = 1
        new_indices = torch.randint(i0, i1, size=(num_new_indices,)) % (self.max_capacity - 1)
        indices[0:num_new_indices] = new_indices

        return (
            self.buf_reward[indices],
            self.buf_mask[indices],
            self.buf_action[indices],
            self.buf_state[indices],
            self.buf_state[indices + 1]  # next state
        )

    def sample_batch_per(self, batch_size: int) -> (Tensor, Tensor, Tensor, Tensor, Tensor):
        beg = -self.max_capacity
        end = (self.cur_capacity - self.max_capacity) if (self.cur_capacity < self.max_capacity) else None

        indices, is_weights = self.per_tree.get_indices_is_weights(batch_size, beg, end)

        return (
            self.buf_reward[indices],
            self.buf_mask[indices],
            self.buf_action[indices],
            self.buf_state[indices],
            self.buf_state[indices + 1],  # next state
            torch.as_tensor(is_weights, dtype=torch.float32, device=self.device)  # important sampling weights
        )

    def td_error_update(self, td_error: Tensor):
        self.per_tree.td_error_update(td_error)

    def save_or_load_history(self, cwd: str, if_save: bool):
        obj_names = (
            (self.buf_reward, "reward"),
            (self.buf_mask, "mask"),
            (self.buf_action, "action"),
            (self.buf_state, "state"),
        )

        if if_save:
            print(f"| {self.__class__.__name__}: Saving in cwd {cwd}")
            for obj, name in obj_names:
                if self.cur_capacity == self.next_p:
                    buf_tensor = obj[:self.cur_capacity]
                else:
                    buf_tensor = torch.vstack((obj[self.next_p:self.cur_capacity], obj[0:self.next_p]))

                torch.save(buf_tensor, f"{cwd}/replay_buffer_{name}.pt")

            print(f"| {self.__class__.__name__}: Saved in cwd {cwd}")

        elif os.path.isfile(f"{cwd}/replay_buffer_state.pt"):
            print(f"| {self.__class__.__name__}: Loading from cwd {cwd}")
            buf_capacity = 0
            for obj, name in obj_names:
                buf_tensor = torch.load(f"{cwd}/replay_buffer_{name}.pt")
                buf_capacity = buf_tensor.shape[0]

                obj[:buf_capacity] = buf_tensor
            self.cur_capacity = buf_capacity

            print(f"| {self.__class__.__name__}: Loaded from cwd {cwd}")

    def get_state_norm(self, cwd: str = '.',
                       state_avg: [float, Tensor] = 0.0,
                       state_std: [float, Tensor] = 1.0):
        try:
            torch.save(state_avg, f"{cwd}/env_state_avg.pt")
            torch.save(state_std, f"{cwd}/env_state_std.pt")
        except Exception as error:
            print(error)

        state_avg, state_std = get_state_avg_std(
            buf_state=self.buf_state,
            batch_size=2 ** 10,
            state_avg=state_avg,
            state_std=state_std,
        )

        torch.save(state_avg, f"{cwd}/state_norm_avg.pt")
        print(f"| {self.__class__.__name__}: \nstate_avg = {state_avg}")
        torch.save(state_std, f"{cwd}/state_norm_std.pt")
        print(f"| {self.__class__.__name__}: \nstate_std = {state_std}")

    def concatenate_state(self) -> Tensor:
        if self.prev_p <= self.next_p:
            buf_state = self.buf_state[self.prev_p:self.next_p]
        else:
            buf_state = torch.vstack((self.buf_state[self.prev_p:], self.buf_state[:self.next_p],))
        self.prev_p = self.next_p
        return buf_state

    def concatenate_buffer(self) -> (Tensor, Tensor, Tensor, Tensor):
        if self.prev_p <= self.next_p:
            buf_state = self.buf_state[self.prev_p:self.next_p]
            buf_action = self.buf_action[self.prev_p:self.next_p]
            buf_reward = self.buf_reward[self.prev_p:self.next_p]
            buf_mask = self.buf_mask[self.prev_p:self.next_p]
        else:
            buf_state = torch.vstack((self.buf_state[self.prev_p:], self.buf_state[:self.next_p],))
            buf_action = torch.vstack((self.buf_action[self.prev_p:], self.buf_action[:self.next_p],))
            buf_reward = torch.vstack((self.buf_reward[self.prev_p:], self.buf_reward[:self.next_p],))
            buf_mask = torch.vstack((self.buf_mask[self.prev_p:], self.buf_mask[:self.next_p],))
        self.prev_p = self.next_p
        return buf_state, buf_action, buf_reward, buf_mask


class ReplayBufferList(list):  # for on-policy
    def __init__(self):
        list.__init__(self)  # (buf_state, buf_reward, buf_mask, buf_action, buf_noise) = self[:]

    def update_buffer(self, traj_list: List[List]) -> (int, float):
        cur_items = list(map(list, zip(*traj_list)))
        self[:] = [torch.cat(item, dim=0) for item in cur_items]

        steps = self[1].shape[0]
        r_exp = self[1].mean().item()
        return steps, r_exp

    def get_state_norm(self, cwd='.',
                       state_avg: Union[Tensor, float] = 0.0,
                       state_std: [Tensor, float] = 1.0):
        try:
            torch.save(state_avg, f"{cwd}/env_state_avg.pt")
            torch.save(state_std, f"{cwd}/env_state_std.pt")
        except Exception as error:
            print(error)

        state_avg, state_std = get_state_avg_std(
            buf_state=self[0],
            batch_size=2 ** 10,
            state_avg=state_avg,
            state_std=state_std,
        )

        torch.save(state_avg, f"{cwd}/state_avg.pt")
        print(f"| {self.__class__.__name__}: \nstate_avg = {state_avg}")
        torch.save(state_std, f"{cwd}/state_std.pt")
        print(f"| {self.__class__.__name__}: \nstate_std = {state_std}")
>>>>>>> 7e0e9c1f


class BinarySearchTree:
    """Binary Search Tree for PER
<<<<<<< HEAD
=======
    Prioritized Experience Replay (PER) https://arxiv.org/abs/1511.05952

>>>>>>> 7e0e9c1f
    Contributor: Github GyChou, Github mississippiu
    Reference: https://github.com/kaixindelele/DRLib/tree/main/algos/pytorch/td3_sp
    Reference: https://github.com/jaromiru/AI-blog/blob/master/SumTree.py
    """
<<<<<<< HEAD
    def __init__(self, memo_len):
        self.memo_len = memo_len  # replay buffer len
        self.prob_ary = np.zeros((memo_len - 1) + memo_len)  # parent_nodes_num + leaf_nodes_num
        self.max_capacity = len(self.prob_ary)
        self.cur_capacity = self.memo_len - 1  # pointer
=======

    def __init__(self, max_capacity: int):
        self.max_capacity = max_capacity  # replay buffer len
        self.prob_ary = np.zeros((max_capacity - 1) + max_capacity)  # parent_nodes_num + leaf_nodes_num
        self.max_len = len(self.prob_ary)
        self.now_len = self.max_capacity - 1  # pointer
>>>>>>> 7e0e9c1f
        self.indices = None
        self.depth = int(np.log2(self.max_capacity))

        # PER.  Prioritized Experience Replay. Section 4
        # alpha, beta = 0.7, 0.5 for rank-based variant
        # alpha, beta = 0.6, 0.4 for proportional variant
        self.per_alpha = 0.6  # alpha = (Uniform:0, Greedy:1)
        self.per_beta = 0.4  # beta = (PER:0, NotPER:1)

<<<<<<< HEAD
    def update_id(self, data_id, prob=10):  # 10 is max_prob
        tree_id = data_id + self.memo_len - 1
        if self.cur_capacity == tree_id:
            self.cur_capacity += 1
=======
    def update_id(self, data_id: int, prob=10):  # 10 is max_prob
        tree_id = data_id + self.max_capacity - 1
        if self.now_len == tree_id:
            self.now_len += 1
>>>>>>> 7e0e9c1f

        delta = prob - self.prob_ary[tree_id]
        self.prob_ary[tree_id] = prob

        while tree_id != 0:  # propagate the change through tree
            tree_id = (tree_id - 1) // 2  # faster than the recursive loop
            self.prob_ary[tree_id] += delta

<<<<<<< HEAD
    def update_ids(self, data_ids, prob=10):  # 10 is max_prob
        ids = data_ids + self.memo_len - 1
        self.cur_capacity += (ids >= self.cur_capacity).sum()
=======
    def update_ids(self, data_ids: Array, prob=10):  # 10 is max_prob
        ids = data_ids + self.max_capacity - 1
        self.now_len += (ids >= self.now_len).sum()
>>>>>>> 7e0e9c1f

        upper_step = self.depth - 1
        self.prob_ary[ids] = prob  # here, ids means the indices of given children (maybe the right ones or left ones)
        p_ids = (ids - 1) // 2

        while upper_step:  # propagate the change through tree
            ids = p_ids * 2 + 1  # in this while loop, ids means the indices of the left children
            self.prob_ary[p_ids] = self.prob_ary[ids] + self.prob_ary[ids + 1]
            p_ids = (p_ids - 1) // 2
            upper_step -= 1

        self.prob_ary[0] = self.prob_ary[1] + self.prob_ary[2]
        # because we take depth-1 upper steps, ps_tree[0] need to be updated alone

    def get_leaf_id(self, v: float) -> float:
        """Tree structure and array storage:
        Tree index:
              0       -> storing priority sum
            |  |
          1     2
         | |   | |
        3  4  5  6    -> storing priority for transitions
        Array type for storing: [0, 1, 2, 3, 4, 5, 6]
        """
        parent_idx = 0
        while True:
            l_idx = 2 * parent_idx + 1  # the leaf's left node
            r_idx = l_idx + 1  # the leaf's right node
            if l_idx >= (len(self.prob_ary)):  # reach bottom, end search
                leaf_idx = parent_idx
                break
            else:  # downward search, always search for a higher priority node
                if v <= self.prob_ary[l_idx]:
                    parent_idx = l_idx
                else:
                    v -= self.prob_ary[l_idx]
                    parent_idx = r_idx
        return min(leaf_idx, self.cur_capacity - 2)  # leaf_idx

<<<<<<< HEAD
    def get_indices_is_weights(self, batch_size, start, end):
=======
    def get_indices_is_weights(self, batch_size: int, beg: int, end: int) -> (Array, Array):
>>>>>>> 7e0e9c1f
        self.per_beta = min(1., self.per_beta + 0.001)

        # get random values for searching indices with proportional prioritization
        values = (rd.rand(batch_size) + np.arange(batch_size)) * (self.prob_ary[0] / batch_size)

        # get proportional prioritization
        leaf_ids = np.array([self.get_leaf_id(v) for v in values])
        self.indices = leaf_ids - (self.max_capacity - 1)

        prob_ary = self.prob_ary[leaf_ids] / self.prob_ary[start:end].min()
        is_weights = np.power(prob_ary, -self.per_beta)  # important sampling weights
        return self.indices, is_weights

    def td_error_update(self, td_error: Tensor):  # td_error = (q-q).detach_().abs()
        prob = td_error.squeeze().clip(1e-6, 10).pow(self.per_alpha)
        prob = prob.cpu().numpy()
        self.update_ids(self.indices, prob)
<<<<<<< HEAD
=======


def get_state_avg_std(
        buf_state: Tensor, batch_size=2 ** 10,
        state_avg: [Tensor, float] = 0.0,
        state_std: [Tensor, float] = 1.0,
) -> (Tensor, Tensor):
    state_len = buf_state.shape[0]
    state_avg_temp = torch.zeros_like(buf_state[0])
    state_std_temp = torch.zeros_like(buf_state[0])

    from tqdm import trange
    for i in trange(0, state_len, batch_size):
        state_part = buf_state[i:i + batch_size]
        state_avg_temp += state_part.mean(axis=0)
        state_std_temp += state_part.std(axis=0)
    num = max(1, state_len / batch_size)
    state_avg_temp /= num
    state_std_temp /= num

    new_state_avg = state_avg_temp.data.cpu() * state_std + state_avg
    new_state_std = state_std_temp.data.cpu() * state_std
    return new_state_avg, new_state_std
>>>>>>> 7e0e9c1f
<|MERGE_RESOLUTION|>--- conflicted
+++ resolved
@@ -1,11 +1,4 @@
 import os
-<<<<<<< HEAD
-from typing import List, Tuple
-import numpy as np
-import numpy.random as rd
-import torch
-from torch import Tensor
-=======
 import numpy as np
 import numpy.random as rd
 import torch
@@ -15,7 +8,6 @@
 '''[ElegantRL.2022.05.05](github.com/AI4Fiance-Foundation/ElegantRL)'''
 
 Array = np.ndarray
->>>>>>> 7e0e9c1f
 
 
 class ReplayBuffer:  # for off-policy
@@ -24,99 +16,11 @@
         self.next_p = 0  # next pointer
         self.if_full = False
         self.cur_capacity = 0  # current capacity
-<<<<<<< HEAD
-        self.max_capacity = int(max_capacity)
-=======
         self.max_capacity = max_capacity
->>>>>>> 7e0e9c1f
         self.add_capacity = 0  # update in self.update_buffer
 
         self.device = torch.device(f"cuda:{gpu_id}" if (torch.cuda.is_available() and (gpu_id >= 0)) else "cpu")
 
-<<<<<<< HEAD
-        self.buf_action = torch.empty((self.max_capacity, int(action_dim)), dtype=torch.float32, device=self.device)
-        self.buf_reward = torch.empty((self.max_capacity, 1), dtype=torch.float32, device=self.device)
-        self.buf_done = torch.empty((self.max_capacity, 1), dtype=torch.float32, device=self.device)
-
-        buf_state_size = (self.max_capacity, state_dim) if isinstance(state_dim, int) else (max_capacity, *state_dim)
-        self.buf_state = torch.empty(buf_state_size, dtype=torch.float32, device=self.device)
-        self.buf_next_state = torch.empty(buf_state_size, dtype=torch.float32, device=self.device)
-
-        self.if_use_per = if_use_per
-        self.per_tree = BinarySearchTree(self.max_capacity) if self.if_use_per else None
-
-    def update_buffer(self, trajectory: Tuple[Tensor, Tensor, Tensor, Tensor, Tensor]):
-        if self.if_use_per:
-            states, actions, rewards, next_states, dones, priorities = trajectory
-        else:
-            states, actions, rewards, next_states, dones = trajectory
-
-        self.add_capacity = rewards.shape[0]
-        p = self.next_p + self.add_capacity  # update pointer
-
-        if self.if_use_per:
-            self.per_tree.update_ids(data_ids=np.arange(self.next_p, p) % self.max_capacity)
-
-        if p > self.max_capacity:
-            self.buf_state[self.next_p:self.max_capacity] = states[:self.max_capacity - self.next_p]
-            self.buf_action[self.next_p:self.max_capacity] = actions[:self.max_capacity - self.next_p]
-            self.buf_reward[self.next_p:self.max_capacity] = rewards[:self.max_capacity - self.next_p]
-            self.buf_next_state[self.next_p:self.max_capacity] = next_states[:self.max_capacity - self.next_p]
-            self.buf_done[self.next_p:self.max_capacity] = dones[:self.max_capacity - self.next_p]
-            self.if_full = True
-
-            p = p - self.max_capacity
-            self.buf_state[0:p] = states[-p:]
-            self.buf_action[0:p] = actions[-p:]
-            self.buf_reward[0:p] = rewards[-p:]
-            self.buf_next_state[0:p] = next_states[-p:]
-            self.buf_done[0:p] = dones[-p:]
-            
-        else:
-            self.buf_state[self.next_p:p] = states
-            self.buf_action[self.next_p:p] = actions
-            self.buf_reward[self.next_p:p] = rewards
-            self.buf_next_state[self.next_p:p] = next_states
-            self.buf_done[self.next_p:p] = dones
-
-        self.next_p = p  # update pointer
-        self.cur_capacity = self.max_capacity if self.if_full else self.next_p
-
-    def sample_batch(self, batch_size: int) -> (Tensor, Tensor, Tensor, Tensor):
-        if self.if_use_per:
-            start = -self.max_capacity
-            end = (self.cur_capacity - self.max_capacity) if (self.cur_capacity < self.max_capacity) else None
-
-            indices, is_weights = self.per_tree.get_indices_is_weights(batch_size, start, end)
-            return (
-            self.buf_state[indices],
-            self.buf_action[indices],
-            self.buf_reward[indices],
-            self.buf_next_state[indices],
-            self.buf_done[indices],
-            torch.as_tensor(is_weights, dtype=torch.float32, device=self.device)
-            )
-           
-        indices = torch.randint(self.cur_capacity, size=(batch_size,), device=self.device)
-        
-        '''replace indices using the latest sample'''
-        i1 = self.next_p
-        i0 = self.next_p - self.add_capacity
-        num_new_indices = 1
-        new_indices = torch.randint(i0, i1, size=(num_new_indices,)) % (self.max_capacity - 1)
-        indices[0:num_new_indices] = new_indices
-
-        return (
-            self.buf_state[indices],
-            self.buf_action[indices],
-            self.buf_reward[indices],
-            self.buf_next_state[indices],
-            self.buf_done[indices]  
-        )
-    
-    def td_error_update(self, td_error):
-        self.per_tree.td_error_update(td_error)
-=======
         self.buf_action = torch.empty((max_capacity, action_dim), dtype=torch.float32, device=self.device)
         self.buf_reward = torch.empty((max_capacity, 1), dtype=torch.float32, device=self.device)
         self.buf_mask = torch.empty((max_capacity, 1), dtype=torch.float32, device=self.device)
@@ -309,36 +213,24 @@
         print(f"| {self.__class__.__name__}: \nstate_avg = {state_avg}")
         torch.save(state_std, f"{cwd}/state_std.pt")
         print(f"| {self.__class__.__name__}: \nstate_std = {state_std}")
->>>>>>> 7e0e9c1f
 
 
 class BinarySearchTree:
     """Binary Search Tree for PER
-<<<<<<< HEAD
-=======
     Prioritized Experience Replay (PER) https://arxiv.org/abs/1511.05952
 
->>>>>>> 7e0e9c1f
     Contributor: Github GyChou, Github mississippiu
     Reference: https://github.com/kaixindelele/DRLib/tree/main/algos/pytorch/td3_sp
     Reference: https://github.com/jaromiru/AI-blog/blob/master/SumTree.py
     """
-<<<<<<< HEAD
-    def __init__(self, memo_len):
-        self.memo_len = memo_len  # replay buffer len
-        self.prob_ary = np.zeros((memo_len - 1) + memo_len)  # parent_nodes_num + leaf_nodes_num
-        self.max_capacity = len(self.prob_ary)
-        self.cur_capacity = self.memo_len - 1  # pointer
-=======
 
     def __init__(self, max_capacity: int):
         self.max_capacity = max_capacity  # replay buffer len
         self.prob_ary = np.zeros((max_capacity - 1) + max_capacity)  # parent_nodes_num + leaf_nodes_num
         self.max_len = len(self.prob_ary)
         self.now_len = self.max_capacity - 1  # pointer
->>>>>>> 7e0e9c1f
         self.indices = None
-        self.depth = int(np.log2(self.max_capacity))
+        self.depth = int(np.log2(self.max_len))
 
         # PER.  Prioritized Experience Replay. Section 4
         # alpha, beta = 0.7, 0.5 for rank-based variant
@@ -346,17 +238,10 @@
         self.per_alpha = 0.6  # alpha = (Uniform:0, Greedy:1)
         self.per_beta = 0.4  # beta = (PER:0, NotPER:1)
 
-<<<<<<< HEAD
-    def update_id(self, data_id, prob=10):  # 10 is max_prob
-        tree_id = data_id + self.memo_len - 1
-        if self.cur_capacity == tree_id:
-            self.cur_capacity += 1
-=======
     def update_id(self, data_id: int, prob=10):  # 10 is max_prob
         tree_id = data_id + self.max_capacity - 1
         if self.now_len == tree_id:
             self.now_len += 1
->>>>>>> 7e0e9c1f
 
         delta = prob - self.prob_ary[tree_id]
         self.prob_ary[tree_id] = prob
@@ -365,15 +250,9 @@
             tree_id = (tree_id - 1) // 2  # faster than the recursive loop
             self.prob_ary[tree_id] += delta
 
-<<<<<<< HEAD
-    def update_ids(self, data_ids, prob=10):  # 10 is max_prob
-        ids = data_ids + self.memo_len - 1
-        self.cur_capacity += (ids >= self.cur_capacity).sum()
-=======
     def update_ids(self, data_ids: Array, prob=10):  # 10 is max_prob
         ids = data_ids + self.max_capacity - 1
         self.now_len += (ids >= self.now_len).sum()
->>>>>>> 7e0e9c1f
 
         upper_step = self.depth - 1
         self.prob_ary[ids] = prob  # here, ids means the indices of given children (maybe the right ones or left ones)
@@ -390,6 +269,7 @@
 
     def get_leaf_id(self, v: float) -> float:
         """Tree structure and array storage:
+
         Tree index:
               0       -> storing priority sum
             |  |
@@ -411,13 +291,9 @@
                 else:
                     v -= self.prob_ary[l_idx]
                     parent_idx = r_idx
-        return min(leaf_idx, self.cur_capacity - 2)  # leaf_idx
-
-<<<<<<< HEAD
-    def get_indices_is_weights(self, batch_size, start, end):
-=======
+        return min(leaf_idx, self.now_len - 2)  # leaf_idx
+
     def get_indices_is_weights(self, batch_size: int, beg: int, end: int) -> (Array, Array):
->>>>>>> 7e0e9c1f
         self.per_beta = min(1., self.per_beta + 0.001)
 
         # get random values for searching indices with proportional prioritization
@@ -427,7 +303,7 @@
         leaf_ids = np.array([self.get_leaf_id(v) for v in values])
         self.indices = leaf_ids - (self.max_capacity - 1)
 
-        prob_ary = self.prob_ary[leaf_ids] / self.prob_ary[start:end].min()
+        prob_ary = self.prob_ary[leaf_ids] / self.prob_ary[beg:end].min()
         is_weights = np.power(prob_ary, -self.per_beta)  # important sampling weights
         return self.indices, is_weights
 
@@ -435,8 +311,6 @@
         prob = td_error.squeeze().clip(1e-6, 10).pow(self.per_alpha)
         prob = prob.cpu().numpy()
         self.update_ids(self.indices, prob)
-<<<<<<< HEAD
-=======
 
 
 def get_state_avg_std(
@@ -459,5 +333,4 @@
 
     new_state_avg = state_avg_temp.data.cpu() * state_std + state_avg
     new_state_std = state_std_temp.data.cpu() * state_std
-    return new_state_avg, new_state_std
->>>>>>> 7e0e9c1f
+    return new_state_avg, new_state_std